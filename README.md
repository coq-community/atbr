# ATBR

[![Travis][travis-shield]][travis-link]
[![Contributing][contributing-shield]][contributing-link]
[![Code of Conduct][conduct-shield]][conduct-link]
[![Gitter][gitter-shield]][gitter-link]

[travis-shield]: https://travis-ci.com/coq-community/atbr.svg?branch=master
[travis-link]: https://travis-ci.com/coq-community/atbr/builds

[contributing-shield]: https://img.shields.io/badge/contributions-welcome-%23f7931e.svg
[contributing-link]: https://github.com/coq-community/manifesto/blob/master/CONTRIBUTING.md

[conduct-shield]: https://img.shields.io/badge/%E2%9D%A4-code%20of%20conduct-%23f15a24.svg
[conduct-link]: https://github.com/coq-community/manifesto/blob/master/CODE_OF_CONDUCT.md

[gitter-shield]: https://img.shields.io/badge/chat-on%20gitter-%23c1272d.svg
[gitter-link]: https://gitter.im/coq-community/Lobby

This library provides algebraic tools for working with binary relations.
The main tactic provided is a reflexive tactic for solving (in)equations
in an arbitrary Kleene algebra. The decision procedure goes through
standard finite automata constructions.

The design and implementation of the library is described in the paper
[Deciding Kleene Algebras in Coq][paper] (DOI:`10.2168/LMCS-8(1:16)2012`).

Note that the initial authors consider this library to be **superseded**
by the [Relation Algebra][library] library, which is based on derivatives
rather than automata.

[paper]: https://arxiv.org/abs/1105.4537
[library]: https://github.com/damien-pous/relation-algebra


## Meta

- Author(s):
  - Thomas Braibant (initial)
  - Damien Pous (initial)
- Coq-community maintainer(s):
  - Tej Chajed ([**@tchajed**](https://github.com/tchajed))
<<<<<<< HEAD
- License: [GNU Lesser General Public License v3](LICENSE)
- Compatible Coq versions: Coq master (use the corresponding branch or release for other Coq versions)
=======
- License: [GNU Lesser General Public License v3.0 or later](LICENSE)
- Compatible Coq versions: Coq 8.9 (use the corresponding branch or release for other Coq versions)
>>>>>>> bf3b8ab1
- Compatible OCaml versions: all versions supported by Coq
- Additional dependencies: none

## Building and installation instructions

The easiest way to install the latest released version is via
[OPAM](https://opam.ocaml.org/doc/Install.html):

```shell
opam repo add coq-released https://coq.inria.fr/opam/released
opam install coq-atbr
```

To instead build and install manually, do:

``` shell
git clone https://github.com/coq-community/atbr
cd atbr
make   # or make -j <number-of-cores-on-your-machine>
make install
```

After installation, the included modules are available under
the `ATBR` namespace.

## Documentation

Here is a succinct description of each file.
The user can also refer to files `Examples.v` and `ChurchRosser.v`.

### Library files

| Filename      | Description
| --------      | -----------
| ATBR          | Export all relevant modules, except those related to matrices
| ATBR_Matrices | Export all relevant modules, including those related to matrices


#### Algebraic hierarchy

| Filename            | Description
| --------            | -----------
| Classes             | Definitions of algebraic classes of the development
| Graph               | Lemmas and hints about the base class (carrier with equality)
| Monoid              | Monoids, free monoids, finite iterations over a monoid, various tactics
| SemiLattice         | Semilattices, tactics: normalise, reflexivity, rewrite
| SemiRing            | Idempotent semirings, tactics: normalise, reflexivity, rewrite
| KleeneAlgebra       | Kleene algebras, basic properties
| Converse            | Structures with converse (semirings and Kleene Algebras)
| Functors            | Functors between the various algebraic structures
| StrictKleeneAlgebra | Class of Strict Kleene algebras (without 0), and extension of the decision procedure

#### Models

| Filename           | Description
| --------           | -----------
| Model_Relations    | Kleene Algebra of (heterogeneous) binary relations
| Model_StdRelations | Kleene Algebra of standard (homogeneous) binary relations
| Model_Languages    | Kleene Algebra of languages
| Model_RegExp       | Kleene Algebra of regular expressions (syntactic free model), typed reification
| Model_MinMax       | (min,+) Kleene Algebra (matrices on this algebra give weighted graphs)

#### Matrices

| Filename        | Description
| --------        | -----------
| MxGraph         | Matrices without operations; blocks definitions
| MxSemiLattice   | Semilattices of matrices
| MxSemiRing      | Semiring of matrices
| MxKleeneAlgebra | Kleene algebra of matrices (definition of the star operation)
| MxFunctors      | Extension of functors to matrices


#### Decision procedure for KA

| Filename            | Description
| --------            | -----------
| DKA_Definitions     | Base definitions for the decision procedure for KA (automata types, notations, ...)
| DKA_StateSetSets    | Properties about sets of sets
| DKA_CheckLabels     | Algorithm to check whether two regex have the same set of labels
| DKA_Construction    | Construction algorithm, and proof of correctness
| DKA_Epsilon         | Removal of epsilon transitions, proof of correctness
| DKA_Determinisation | Determinisation algorithm, proof of correctness
| DKA_Merge           | Union of DFAs, proof of correctness
| DKA_DFA_Language    | Language recognised by a DFA, equivalence with the evaluation of the DFA
| DKA_DFA_Equiv       | Equivalence check for DFAs, proof of correctness
| DecideKleeneAlgebra | Kozen's initiality proof, kleene_reflexivity tactic

#### Other tools

| Filename       | Description
| --------       | -----------
| StrictStarForm | Conversion of regular expressions into strict star form, kleene_ssf tactic
| Equivalence	   | Tactic for solving equivalences by transitivity

#### Examples

| Filename            | Description
| --------            | -----------
| Examples            | Small tutorial file, that goes through our set of tactics
| ChurchRosser        | Simple usages of kleene_reflexivity to prove commutation properties
| ChurchRosser_Points | Comparison between a standard CR proof and algebraic ones

#### Misc.

| Filename     | Description
| --------     | -----------
| Common       | Shared simple tactics and definitions
| BoolView     | View mechanism for Boolean computations
| Numbers      | NUM interface, to abstract over the representation of numbers, sets, and maps
| Utils_WF     | Utilities about well-founded relations; partial fixpoint operators (powerfix)
| DisjointSets | Efficient implementation of a disjoint sets data structure
| Force        | Functional memoisation (in case one needs efficient matrix computations)
| Reification  | Reified syntax for the various algebraic structures

#### Finite sets and maps

| Filename         | Description
| --------         | -----------
| MyFSets          | Efficient ordered datatypes constructions (for FSets functors)
| MyFSetProperties | Handler for FSet properties
| MyFMapProperties | Handler for FMap properties

#### OCaml modules

| Filename         | Description
| --------         | -----------
| `reification.ml` | reification for the reflexive tactics

### Tactics

#### Reflexive tactics

| Tactic                 | Description
| ------                 | -----------
| `semiring_reflexivity` | solve an (in)equation on the idempotent semiring (*,+,1,0)
| `semiring_normalize`   | simplify an (in)equation on the idempotent semiring (*,+,1,0)
| `semiring_clean`       | simplify 0 and 1
| `semiring_cleanassoc`  | simplify 0 and 1, normalize the parentheses
| `kleene_reflexivity`   | solve an (in)equation in Kleene Algebras
| `ckleene_reflexivity`  | solve an (in)equation in Kleene Algebras with converse
| `skleene_reflexivity`  | solve an (in)equation in Strict Kleene Algebras (without 0)
| `kleene_clean_zero`    | remove zeros in a KA expression
| `kleene_ssf`           | put KA expressions into strict star form

#### Rewriting tactics

| Tactic             | Description
| ------             | -----------
| `ac_rewrite H`     | rewrite a closed equality modulo (AC) of (+)
| `monoid_rewrite H` | rewrite a closed equality modulo (A) of (*)

#### Other tactics

| Tactic          | Description
| ------          | -----------
| `converse_down` | push converses down to terms leaves
| `switch`        | add converses to the goal and push them down to terms leaves

## Acknowledgements

The initial authors would like to thank Guilhem Moulin and Sebastien Briais,
who participated to a preliminary version of this project. They are also grateful
to Assia Mahboubi, Matthieu Sozeau, Bruno Barras, and Hugo Herbelin for highly
stimulating discussions, as well as numerous hints for solving various problems.
<|MERGE_RESOLUTION|>--- conflicted
+++ resolved
@@ -40,13 +40,8 @@
   - Damien Pous (initial)
 - Coq-community maintainer(s):
   - Tej Chajed ([**@tchajed**](https://github.com/tchajed))
-<<<<<<< HEAD
-- License: [GNU Lesser General Public License v3](LICENSE)
+- License: [GNU Lesser General Public License v3.0 or later](LICENSE)
 - Compatible Coq versions: Coq master (use the corresponding branch or release for other Coq versions)
-=======
-- License: [GNU Lesser General Public License v3.0 or later](LICENSE)
-- Compatible Coq versions: Coq 8.9 (use the corresponding branch or release for other Coq versions)
->>>>>>> bf3b8ab1
 - Compatible OCaml versions: all versions supported by Coq
 - Additional dependencies: none
 
