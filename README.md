# ATBR

[![Travis][travis-shield]][travis-link]
[![Contributing][contributing-shield]][contributing-link]
[![Code of Conduct][conduct-shield]][conduct-link]
[![Gitter][gitter-shield]][gitter-link]

[travis-shield]: https://travis-ci.com/coq-community/atbr.svg?branch=master
[travis-link]: https://travis-ci.com/coq-community/atbr/builds

[contributing-shield]: https://img.shields.io/badge/contributions-welcome-%23f7931e.svg
[contributing-link]: https://github.com/coq-community/manifesto/blob/master/CONTRIBUTING.md

[conduct-shield]: https://img.shields.io/badge/%E2%9D%A4-code%20of%20conduct-%23f15a24.svg
[conduct-link]: https://github.com/coq-community/manifesto/blob/master/CODE_OF_CONDUCT.md

[gitter-shield]: https://img.shields.io/badge/chat-on%20gitter-%23c1272d.svg
[gitter-link]: https://gitter.im/coq-community/Lobby

This library provides algebraic tools for working with binary relations.
The main tactic provided is a reflexive tactic for solving (in)equations
in an arbitrary Kleene algebra. The decision procedure goes through
standard finite automata constructions.

The design and implementation of the library is described in the paper
[Deciding Kleene Algebras in Coq][paper] (DOI:`10.2168/LMCS-8(1:16)2012`).

Note that the initial authors consider this library to be **superseded**
by the [Relation Algebra][library] library, which is based on derivatives
rather than automata.

[paper]: https://arxiv.org/abs/1105.4537
[library]: https://github.com/damien-pous/relation-algebra


## Meta

- Author(s):
  - Thomas Braibant (initial)
  - Damien Pous (initial)
- Coq-community maintainer(s):
  - Tej Chajed ([**@tchajed**](https://github.com/tchajed))
<<<<<<< HEAD
- License: [GNU Lesser General Public License v3](LICENSE)
- Compatible Coq versions: Coq master (use the corresponding branch or release for other Coq versions)
=======
- License: [GNU Lesser General Public License v3.0 or later](LICENSE)
- Compatible Coq versions: Coq 8.9 (use the corresponding branch or release for other Coq versions)
>>>>>>> b3c40d13
- Compatible OCaml versions: all versions supported by Coq
- Additional dependencies: none

## Building and installation instructions

The easiest way to install the latest released version is via
[OPAM](https://opam.ocaml.org/doc/Install.html):

```shell
opam repo add coq-released https://coq.inria.fr/opam/released
opam install coq-atbr
```

To instead build and install manually, do:

``` shell
git clone https://github.com/coq-community/atbr
cd atbr
make   # or make -j <number-of-cores-on-your-machine>
make install
```

After installation, the included modules are available under
the `ATBR` namespace.

## Documentation

Here is a succinct description of each file.
The user can also refer to files `Examples.v` and `ChurchRosser.v`.

### Library files

| Filename      | Description
| --------      | -----------
| ATBR          | Export all relevant modules, except those related to matrices
| ATBR_Matrices | Export all relevant modules, including those related to matrices


#### Algebraic hierarchy

| Filename            | Description
| --------            | -----------
| Classes             | Definitions of algebraic classes of the development
| Graph               | Lemmas and hints about the base class (carrier with equality)
| Monoid              | Monoids, free monoids, finite iterations over a monoid, various tactics
| SemiLattice         | Semilattices, tactics: normalise, reflexivity, rewrite
| SemiRing            | Idempotent semirings, tactics: normalise, reflexivity, rewrite
| KleeneAlgebra       | Kleene algebras, basic properties
| Converse            | Structures with converse (semirings and Kleene Algebras)
| Functors            | Functors between the various algebraic structures
| StrictKleeneAlgebra | Class of Strict Kleene algebras (without 0), and extension of the decision procedure

#### Models

| Filename           | Description
| --------           | -----------
| Model_Relations    | Kleene Algebra of (heterogeneous) binary relations
| Model_StdRelations | Kleene Algebra of standard (homogeneous) binary relations
| Model_Languages    | Kleene Algebra of languages
| Model_RegExp       | Kleene Algebra of regular expressions (syntactic free model), typed reification
| Model_MinMax       | (min,+) Kleene Algebra (matrices on this algebra give weighted graphs)

#### Matrices

| Filename        | Description
| --------        | -----------
| MxGraph         | Matrices without operations; blocks definitions
| MxSemiLattice   | Semilattices of matrices
| MxSemiRing      | Semiring of matrices
| MxKleeneAlgebra | Kleene algebra of matrices (definition of the star operation)
| MxFunctors      | Extension of functors to matrices


#### Decision procedure for KA

| Filename            | Description
| --------            | -----------
| DKA_Definitions     | Base definitions for the decision procedure for KA (automata types, notations, ...)
| DKA_StateSetSets    | Properties about sets of sets
| DKA_CheckLabels     | Algorithm to check whether two regex have the same set of labels
| DKA_Construction    | Construction algorithm, and proof of correctness
| DKA_Epsilon         | Removal of epsilon transitions, proof of correctness
| DKA_Determinisation | Determinisation algorithm, proof of correctness
| DKA_Merge           | Union of DFAs, proof of correctness
| DKA_DFA_Language    | Language recognised by a DFA, equivalence with the evaluation of the DFA
| DKA_DFA_Equiv       | Equivalence check for DFAs, proof of correctness
| DecideKleeneAlgebra | Kozen's initiality proof, kleene_reflexivity tactic

#### Other tools

| Filename       | Description
| --------       | -----------
| StrictStarForm | Conversion of regular expressions into strict star form, kleene_ssf tactic
| Equivalence	   | Tactic for solving equivalences by transitivity

#### Examples

| Filename            | Description
| --------            | -----------
| Examples            | Small tutorial file, that goes through our set of tactics
| ChurchRosser        | Simple usages of kleene_reflexivity to prove commutation properties
| ChurchRosser_Points | Comparison between a standard CR proof and algebraic ones

#### Misc.

| Filename     | Description
| --------     | -----------
| Common       | Shared simple tactics and definitions
| BoolView     | View mechanism for Boolean computations
| Numbers      | NUM interface, to abstract over the representation of numbers, sets, and maps
| Utils_WF     | Utilities about well-founded relations; partial fixpoint operators (powerfix)
| DisjointSets | Efficient implementation of a disjoint sets data structure
| Force        | Functional memoisation (in case one needs efficient matrix computations)
| Reification  | Reified syntax for the various algebraic structures

#### Finite sets and maps

| Filename         | Description
| --------         | -----------
| MyFSets          | Efficient ordered datatypes constructions (for FSets functors)
| MyFSetProperties | Handler for FSet properties
| MyFMapProperties | Handler for FMap properties

#### OCaml modules

| Filename         | Description
| --------         | -----------
| `reification.ml` | reification for the reflexive tactics

### Tactics

#### Reflexive tactics

| Tactic                 | Description
| ------                 | -----------
| `semiring_reflexivity` | solve an (in)equation on the idempotent semiring (*,+,1,0)
| `semiring_normalize`   | simplify an (in)equation on the idempotent semiring (*,+,1,0)
| `semiring_clean`       | simplify 0 and 1
| `semiring_cleanassoc`  | simplify 0 and 1, normalize the parentheses
| `kleene_reflexivity`   | solve an (in)equation in Kleene Algebras
| `ckleene_reflexivity`  | solve an (in)equation in Kleene Algebras with converse
| `skleene_reflexivity`  | solve an (in)equation in Strict Kleene Algebras (without 0)
| `kleene_clean_zero`    | remove zeros in a KA expression
| `kleene_ssf`           | put KA expressions into strict star form

#### Rewriting tactics

| Tactic             | Description
| ------             | -----------
| `ac_rewrite H`     | rewrite a closed equality modulo (AC) of (+)
| `monoid_rewrite H` | rewrite a closed equality modulo (A) of (*)

#### Other tactics

| Tactic          | Description
| ------          | -----------
| `converse_down` | push converses down to terms leaves
| `switch`        | add converses to the goal and push them down to terms leaves

## Acknowledgements

The initial authors would like to thank Guilhem Moulin and Sebastien Briais,
who participated to a preliminary version of this project. They are also grateful
to Assia Mahboubi, Matthieu Sozeau, Bruno Barras, and Hugo Herbelin for highly
stimulating discussions, as well as numerous hints for solving various problems.
<|MERGE_RESOLUTION|>--- conflicted
+++ resolved
@@ -31,6 +31,7 @@
 
 [paper]: https://arxiv.org/abs/1105.4537
 [library]: https://github.com/damien-pous/relation-algebra
+
 
 
 ## Meta
@@ -40,13 +41,8 @@
   - Damien Pous (initial)
 - Coq-community maintainer(s):
   - Tej Chajed ([**@tchajed**](https://github.com/tchajed))
-<<<<<<< HEAD
-- License: [GNU Lesser General Public License v3](LICENSE)
+- License: [GNU Lesser General Public License v3.0 or later](LICENSE)
 - Compatible Coq versions: Coq master (use the corresponding branch or release for other Coq versions)
-=======
-- License: [GNU Lesser General Public License v3.0 or later](LICENSE)
-- Compatible Coq versions: Coq 8.9 (use the corresponding branch or release for other Coq versions)
->>>>>>> b3c40d13
 - Compatible OCaml versions: all versions supported by Coq
 - Additional dependencies: none
 
